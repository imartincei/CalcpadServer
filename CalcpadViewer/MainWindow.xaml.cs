using System.IO;
using System.Windows;
using System.Windows.Controls;
using System.Windows.Media;
using Minio;
using Minio.DataModel.Args;
using Minio.DataModel.Tags;
using CalcpadViewer.Models;
using CalcpadViewer.Services;
using CalcpadViewer.ViewModels;
using System.Globalization;

namespace CalcpadViewer;

public partial class MainWindow : Window
{
    private IMinioClient? _minioClient;
    private string _workingBucketName = "calcpad-storage-working";
    private string _stableBucketName = "calcpad-storage-stable";
    private UserService? _userService;
    private User? _currentUser;
    private readonly MainViewModel _viewModel;
    private string? _lastSelectedTab;


    public MainWindow()
    {
        InitializeComponent();
        _viewModel = new MainViewModel();
        DataContext = _viewModel;
        
        // Subscribe to ViewModel events
        _viewModel.OnTagSelectionChanged = OnTagSelectionChanged;
        _viewModel.OnUserSelectionChanged = OnUserSelectionChanged;
        
        SecretKeyBox.Password = "calcpad-password-123"; // Default password
        AdminPasswordBox.Password = "admin123"; // Default admin password
        InitializeUserRoleComboBox();
        
        // Initialize selected tags display
        UpdateSelectedTagsDisplay();
    }
    
    private void OnTagSelectionChanged(PreDefinedTag? selectedTag)
    {
        if (selectedTag != null)
        {
            DisplayTagDetails(selectedTag);
        }
        else
        {
            ClearTagDetailsDisplay();
        }
    }
    
    private void OnUserSelectionChanged(User? selectedUser)
    {
        if (selectedUser != null)
        {
            DisplayUserDetails(selectedUser);
        }
        else
        {
            ClearUserDetailsDisplay();
        }
    }

    private void InitializeUserRoleComboBox()
    {
        UserRoleComboBox.Items.Add(new ComboBoxItem { Content = "Viewer", Tag = UserRole.Viewer });
        UserRoleComboBox.Items.Add(new ComboBoxItem { Content = "Contributor", Tag = UserRole.Contributor });
        UserRoleComboBox.Items.Add(new ComboBoxItem { Content = "Admin", Tag = UserRole.Admin });
    }

    private async void ConnectButton_Click(object sender, RoutedEventArgs e)
    {
        try
        {
            _viewModel.StatusText = "Connecting...";
            ConnectButton.IsEnabled = false;

            var endpoint = EndpointTextBox.Text.Trim();
            var accessKey = AccessKeyTextBox.Text.Trim();
            var secretKey = SecretKeyBox.Password.Trim();
            var useSSL = UseSSLCheckBox.IsChecked == true;
            
            // Use fixed bucket names
            _workingBucketName = "calcpad-storage-working";
            _stableBucketName = "calcpad-storage-stable";

            if (string.IsNullOrEmpty(endpoint) || string.IsNullOrEmpty(accessKey) || string.IsNullOrEmpty(secretKey))
            {
                MessageBox.Show("Please fill in all connection fields.", "Connection Error", MessageBoxButton.OK, MessageBoxImage.Warning);
                return;
            }

            _minioClient = new MinioClient()
                .WithEndpoint(endpoint)
                .WithCredentials(accessKey, secretKey)
                .WithSSL(useSSL)
                .Build();

            // Test connection by checking if buckets exist
            var workingBucketExistsArgs = new BucketExistsArgs().WithBucket(_workingBucketName);
            var stableBucketExistsArgs = new BucketExistsArgs().WithBucket(_stableBucketName);
            
            var workingBucketExists = await _minioClient.BucketExistsAsync(workingBucketExistsArgs);
            var stableBucketExists = await _minioClient.BucketExistsAsync(stableBucketExistsArgs);

            if (!workingBucketExists || !stableBucketExists)
            {
                var missingBuckets = new List<string>();
                if (!workingBucketExists) missingBuckets.Add(_workingBucketName);
                if (!stableBucketExists) missingBuckets.Add(_stableBucketName);
                
                MessageBox.Show($"Missing buckets: {string.Join(", ", missingBuckets)}", "Connection Error", MessageBoxButton.OK, MessageBoxImage.Warning);
                return;
            }

            _viewModel.StatusText = "Connected successfully";
            RefreshButton.IsEnabled = true;
            UploadButton.IsEnabled = true;
            DownloadButton.IsEnabled = true;
            ViewVersionsButton.IsEnabled = true;
            DeleteButton.IsEnabled = true;
            
            // Initialize user service and try admin login
            var apiBaseUrl = $"http{(useSSL ? "s" : "")}://{endpoint.Replace(":9000", ":5159")}"; // API is on port 5159
            _userService = new UserService(apiBaseUrl);
            _viewModel.SetUserService(_userService);
            
            // Attempt admin login if credentials provided
            var adminUsername = AdminUsernameTextBox.Text.Trim();
            var adminPassword = AdminPasswordBox.Password.Trim();
            
            if (!string.IsNullOrEmpty(adminUsername) && !string.IsNullOrEmpty(adminPassword))
            {
                try
                {
                    _viewModel.StatusText = "Logging in admin user...";
                    var authResponse = await _userService.LoginAsync(adminUsername, adminPassword);
                    _currentUser = authResponse.User;
                    _viewModel.StatusText = $"Admin logged in: {authResponse.User.Username}";
                    AdminTab.IsEnabled = true;
                    TagsTab.IsEnabled = true;
                }
                catch (Exception authEx)
                {
                    MessageBox.Show($"Admin login failed: {authEx.Message}", "Login Error", MessageBoxButton.OK, MessageBoxImage.Warning);
                    _viewModel.StatusText = "Connected (no admin access)";
                }
            }
            else
            {
                _viewModel.StatusText = "Connected (no admin credentials)";
            }
            
            await LoadFiles();
        }
        catch (Exception ex)
        {
            MessageBox.Show($"Connection failed: {ex.Message}", "Connection Error", MessageBoxButton.OK, MessageBoxImage.Error);
            _viewModel.StatusText = "Connection failed";
        }
        finally
        {
            ConnectButton.IsEnabled = true;
        }
    }

    private async void RefreshButton_Click(object sender, RoutedEventArgs e)
    {
        await LoadFiles();
    }

    private void CategoryTabControl_SelectionChanged(object sender, SelectionChangedEventArgs e)
    {
        // Debug: Log when category selection changes
        System.Diagnostics.Debug.WriteLine($"CategoryTabControl_SelectionChanged called");
        System.Diagnostics.Debug.WriteLine($"Sender: {sender?.GetType().Name}");
        
        if (sender is TabControl tabControl && tabControl.SelectedItem is TabItem selectedTab)
        {
            var newCategoryFilter = selectedTab.Header.ToString() ?? "All";
            System.Diagnostics.Debug.WriteLine($"Category changing from '{_viewModel.CurrentCategoryFilter}' to '{newCategoryFilter}'");
            
            // Only filter if the category actually changed
            if (_viewModel.CurrentCategoryFilter != newCategoryFilter)
            {
                _viewModel.CurrentCategoryFilter = newCategoryFilter;
                System.Diagnostics.Debug.WriteLine("Category filter changed - calling FilterFilesByCategory");
                FilterFilesByCategory();
            }
            else
            {
                System.Diagnostics.Debug.WriteLine("Category filter unchanged - skipping FilterFilesByCategory");
            }
        }
    }

    private async void MainTabControl_SelectionChanged(object sender, SelectionChangedEventArgs e)
    {
        System.Diagnostics.Debug.WriteLine("MainTabControl_SelectionChanged called");
        
        if (sender is TabControl tabControl && tabControl.SelectedItem is TabItem selectedTab)
        {
            var tabName = selectedTab.Name;
            System.Diagnostics.Debug.WriteLine($"Tab selected: {tabName}");
            
            // Only load data if this is a new tab selection
            if (_lastSelectedTab == tabName)
            {
                System.Diagnostics.Debug.WriteLine($"Tab {tabName} is already selected, skipping load");
                return;
            }
            
            _lastSelectedTab = tabName;
            System.Diagnostics.Debug.WriteLine($"Tab changed from {_lastSelectedTab} to {tabName}");
            
            // Only auto-refresh if the tab is enabled and we have necessary connections
            if (!selectedTab.IsEnabled) 
            {
                System.Diagnostics.Debug.WriteLine("Tab is disabled, returning");
                return;
            }
            
            switch (tabName)
            {
                case "AdminTab":
                    System.Diagnostics.Debug.WriteLine("AdminTab case - calling LoadUsersAsync");
                    if (_userService != null)
                        await _viewModel.LoadUsersAsync();
                    break;
                case "TagsTab":
                    System.Diagnostics.Debug.WriteLine("TagsTab case - calling LoadTagsAsync");
                    if (_userService != null)
                        await _viewModel.LoadTagsAsync();
                    break;
                case "FilesTab":
                    System.Diagnostics.Debug.WriteLine("FilesTab selected");
                    if (_minioClient != null)
                    {
                        // Only reload files if the list is empty (first time switching to tab)
                        if (_viewModel.AllFiles.Count == 0)
                        {
                            System.Diagnostics.Debug.WriteLine("Loading files for first time");
                            await LoadFiles();
                        }
                    }
                    break;
                // Start tab doesn't need refresh
            }
        }
    }


    private void TagFilterButton_Click(object sender, RoutedEventArgs e)
    {
<<<<<<< HEAD
        // Clear the multi-select ComboBox
        var listBox = (ListBox)MultiTagFilterComboBox.Template.FindName("lstBox", MultiTagFilterComboBox);
        listBox?.SelectedItems.Clear();
        
=======
        var dialog = new TagFilterDialog(_viewModel.Tags.ToList(), _viewModel.SelectedTagFilters.ToList());
        dialog.Owner = this;
        
        if (dialog.ShowDialog() == true)
        {
            _viewModel.SelectedTagFilters.Clear();
            foreach (var tag in dialog.SelectedTags)
            {
                _viewModel.SelectedTagFilters.Add(tag);
            }
            
            UpdateSelectedTagsDisplay();
            FilterFilesByCategory();
        }
    }
    
    private void ClearTagFilterButton_Click(object sender, RoutedEventArgs e)
    {
>>>>>>> 572f0446
        _viewModel.SelectedTagFilters.Clear();
        UpdateSelectedTagsDisplay();
        FilterFilesByCategory();
    }
    
    private void UpdateSelectedTagsDisplay()
    {
        var selectedCount = _viewModel.SelectedTagFilters.Count;
        
        if (selectedCount == 0)
        {
            SelectedTagsDisplay.Text = "No tags selected";
            SelectedTagsDisplay.FontStyle = FontStyles.Italic;
        }
        else if (selectedCount == 1)
        {
            SelectedTagsDisplay.Text = $"1 tag: {_viewModel.SelectedTagFilters[0].Name}";
            SelectedTagsDisplay.FontStyle = FontStyles.Normal;
        }
        else
        {
            SelectedTagsDisplay.Text = $"{selectedCount} tags selected";
            SelectedTagsDisplay.FontStyle = FontStyles.Normal;
        }
    }

    private async Task LoadFiles()
    {
        if (_minioClient == null) return;

        try
        {
            // Debug: Log when LoadFiles is called
            System.Diagnostics.Debug.WriteLine("LoadFiles called");
            System.Diagnostics.Debug.WriteLine($"LoadFiles call stack: {Environment.StackTrace}");
            
            _viewModel.StatusText = "Loading files...";
            RefreshButton.IsEnabled = false;
            _viewModel.AllFiles.Clear();

            // Load files from working bucket
            var workingListObjectsArgs = new ListObjectsArgs()
                .WithBucket(_workingBucketName)
                .WithRecursive(true);

            await foreach (var item in _minioClient.ListObjectsEnumAsync(workingListObjectsArgs))
            {
                var metadata = await GetFileMetadata(item.Key, _workingBucketName);
                _viewModel.AllFiles.Add(metadata);
            }

            // Load files from stable bucket
            var stableListObjectsArgs = new ListObjectsArgs()
                .WithBucket(_stableBucketName)
                .WithRecursive(true);

            await foreach (var item in _minioClient.ListObjectsEnumAsync(stableListObjectsArgs))
            {
                var metadata = await GetFileMetadata(item.Key, _stableBucketName);
                _viewModel.AllFiles.Add(metadata);
            }

            _viewModel.StatusText = $"Loaded {_viewModel.AllFiles.Count} files";
            FilterFilesByCategory();
        }
        catch (Exception ex)
        {
            MessageBox.Show($"Failed to load files: {ex.Message}", "Load Error", MessageBoxButton.OK, MessageBoxImage.Error);
            _viewModel.StatusText = "Failed to load files";
        }
        finally
        {
            RefreshButton.IsEnabled = true;
        }
    }

    private void FilterFilesByCategory()
    {
        // Debug: Log when this method is called with stack trace
        System.Diagnostics.Debug.WriteLine($"FilterFilesByCategory called - Current selection: {FilesListBox.SelectedItem}");
        System.Diagnostics.Debug.WriteLine($"Call stack: {Environment.StackTrace}");
        
        try
        {
            // Remember the currently selected file to restore after filtering
            var currentlySelectedFile = FilesListBox.SelectedItem as string;
            
            FilesListBox.Items.Clear();
            _viewModel.Files.Clear();

            // Start with all files or filter by category
            IEnumerable<BlobMetadata> filteredFiles;
            if (_viewModel.AllFiles == null)
            {
                System.Diagnostics.Debug.WriteLine("_viewModel.AllFiles is null");
                filteredFiles = [];
            }
            else if (_viewModel.CurrentCategoryFilter == "All")
            {
                System.Diagnostics.Debug.WriteLine("Using all files filter");
                filteredFiles = _viewModel.AllFiles;
            }
            else
            {
                System.Diagnostics.Debug.WriteLine($"Filtering by category: {_viewModel.CurrentCategoryFilter}");
                filteredFiles = _viewModel.AllFiles.Where(f => 
                {
                    try
                    {
                        if (f?.Metadata == null) return false;
                        var category = f.Metadata.TryGetValue("file-category", out string? value) ? value : "Unknown";
                        return category?.Equals(_viewModel.CurrentCategoryFilter, StringComparison.OrdinalIgnoreCase) == true;
                    }
                    catch (Exception ex)
                    {
                        System.Diagnostics.Debug.WriteLine($"Error in category filter: {ex.Message}");
                        return false;
                    }
                });
            }

            // Tag filtering is now handled by the ViewModel

            System.Diagnostics.Debug.WriteLine("Adding filtered files to _viewModel.Files collection");
            foreach(var file in filteredFiles) _viewModel.Files.Add(file);

            // Add files to display without category brackets
            foreach (var file in _viewModel.Files)
            {
                if (!string.IsNullOrEmpty(file?.FileName))
                {
                    FilesListBox.Items.Add(file.FileName);
                }
            }

            // Restore the previously selected file if it's still in the filtered list
            if (!string.IsNullOrEmpty(currentlySelectedFile))
            {
                try
                {
                    // Check if the file is still in the list by iterating instead of using Contains
                    bool fileFound = false;
                    foreach (var item in FilesListBox.Items)
                    {
                        if (item != null && item.ToString() == currentlySelectedFile)
                        {
                            fileFound = true;
                            break;
                        }
                    }
                    
                    if (fileFound)
                    {
                        System.Diagnostics.Debug.WriteLine($"Restoring selection: {currentlySelectedFile}");
                        FilesListBox.SelectedItem = currentlySelectedFile;
                    }
                    else
                    {
                        System.Diagnostics.Debug.WriteLine($"File not found in filtered list: {currentlySelectedFile}");
                    }
                }
                catch (Exception ex)
                {
                    System.Diagnostics.Debug.WriteLine($"Error restoring selection: {ex.Message}");
                }
            }

            var filterText = _viewModel.CurrentCategoryFilter;
            if (_viewModel.SelectedTagFilters.Count > 0)
            {
                filterText += $", Tags: {string.Join(", ", _viewModel.SelectedTagFilters.Select(t => t.Name))}";
            }
            _viewModel.StatusText = $"Showing {_viewModel.Files.Count} files ({filterText})";
        }
        catch (Exception ex)
        {
            System.Diagnostics.Debug.WriteLine($"Exception in FilterFilesByCategory: {ex}");
            _viewModel.StatusText = "Error filtering files";
        }
    }


    private async Task<BlobMetadata> GetFileMetadata(string fileName, string bucketName)
    {
        if (_minioClient == null) 
            return new BlobMetadata { FileName = fileName };

        try
        {
            var statObjectArgs = new StatObjectArgs()
                .WithBucket(bucketName)
                .WithObject(fileName);

            var objectStat = await _minioClient.StatObjectAsync(statObjectArgs);
            
            var Metadata = new Dictionary<string, string>();
            
            if (objectStat.MetaData != null)
            {
                foreach (var kvp in objectStat.MetaData)
                {
                    Metadata[kvp.Key] = kvp.Value;
                }
            }

            var tags = await GetFileTags(fileName, bucketName);

            return new BlobMetadata
            {
                FileName = fileName,
                Size = objectStat.Size,
                LastModified = objectStat.LastModified,
                ContentType = objectStat.ContentType ?? "application/octet-stream",
                ETag = objectStat.ETag ?? string.Empty,
                Tags = tags,
                Metadata = Metadata
            };
        }
        catch (Exception)
        {
            // Return basic metadata if detailed fetch fails
            return new BlobMetadata 
            { 
                FileName = fileName
            };
        }
    }

    private async Task<Dictionary<string, string>> GetFileTags(string fileName, string bucketName)
    {
        if (_minioClient == null) return [];

        try
        {
            var getObjectTagsArgs = new GetObjectTagsArgs()
                .WithBucket(bucketName)
                .WithObject(fileName);

            var tagging = await _minioClient.GetObjectTagsAsync(getObjectTagsArgs);
            
            return tagging.Tags.ToDictionary(kvp => kvp.Key, kvp => kvp.Value);
        }
        catch
        {
            return [];
        }
    }

    private void FilesListBox_SelectionChanged(object sender, SelectionChangedEventArgs e)
    {
        if (FilesListBox.SelectedItem is string selectedFileName)
        {
            var fileMetadata = _viewModel.Files.FirstOrDefault(f => f.FileName == selectedFileName);
            if (fileMetadata != null)
            {
                DisplayFileMetadata(fileMetadata);
            }
        }
        else
        {
            ClearMetadataDisplay();
        }
    }

    private (string fileName, string bucketName) ExtractFileInfoFromDisplayName(string fileName)
    {
        // Find the file metadata to determine the bucket
        var fileMetadata = _viewModel.Files.FirstOrDefault(f => f.FileName == fileName);
        if (fileMetadata != null)
        {
            var category = fileMetadata.Metadata.TryGetValue("file-category", out string? value) ? value : "Unknown";
            var bucketName = category.Equals("working", StringComparison.CurrentCultureIgnoreCase) ? _workingBucketName : _stableBucketName;
            return (fileName, bucketName);
        }
        
        // Fallback - default to stable bucket
        return (fileName, _stableBucketName);
    }

    private void DisplayFileMetadata(BlobMetadata metadata)
    {
        NoSelectionText.Visibility = Visibility.Collapsed;
        
        // File Info
        FileInfoGroup.Visibility = Visibility.Visible;
        FileNameText.Text = metadata.FileName;
        FileSizeText.Text = FormatFileSize(metadata.Size);
        LastModifiedText.Text = metadata.LastModified.ToString("yyyy-MM-dd HH:mm:ss");
        ContentTypeText.Text = metadata.ContentType;
        ETagText.Text = metadata.ETag;

        // All Metadata - Combined structured and custom metadata
        var allMetadataItems = new List<KeyValueDisplay>();
        if (metadata.Metadata != null)
        {
            foreach (var kvp in metadata.Metadata)
            {
                allMetadataItems.Add(new KeyValueDisplay { Key = kvp.Key, Value = kvp.Value });
            }
        }

        MetadataGroup.Visibility = Visibility.Visible;
        if (allMetadataItems.Count > 0)
        {
            MetadataItems.ItemsSource = allMetadataItems;
        }
        else
        {
            MetadataItems.ItemsSource = new List<KeyValueDisplay> 
            { 
                new() { Key = "Status", Value = "No metadata found" } 
            };
        }

        // Tags - Always show section, display "None" if empty
        TagsGroup.Visibility = Visibility.Visible;
        if (metadata.Tags != null && metadata.Tags.Count > 0)
        {
            var tagItems = metadata.Tags.Select(kvp => new KeyValueDisplay { Key = kvp.Key, Value = kvp.Value }).ToList();
            TagsItems.ItemsSource = tagItems;
        }
        else
        {
            TagsItems.ItemsSource = new List<KeyValueDisplay> 
            { 
                new() { Key = "Status", Value = "No tags found" } 
            };
        }
    }

    private void ClearMetadataDisplay()
    {
        NoSelectionText.Visibility = Visibility.Visible;
        FileInfoGroup.Visibility = Visibility.Collapsed;
        MetadataGroup.Visibility = Visibility.Visible;
        TagsGroup.Visibility = Visibility.Visible;
        
        // Clear the content of metadata sections
        MetadataItems.ItemsSource = null;
        TagsItems.ItemsSource = null;
    }

    private static string FormatFileSize(long bytes)
    {
        if (bytes == 0) return "0 B";
        
        string[] sizes = ["B", "KB", "MB", "GB", "TB"];
        var order = 0;
        var size = (double)bytes;
        
        while (size >= 1024 && order < sizes.Length - 1)
        {
            order++;
            size /= 1024;
        }
        
        return $"{size:0.##} {sizes[order]}";
    }

    private async void UploadButton_Click(object sender, RoutedEventArgs e)
    {
        if (_minioClient == null)
        {
            MessageBox.Show("Please connect to MinIO first.", "Not Connected", MessageBoxButton.OK, MessageBoxImage.Warning);
            return;
        }

        var uploadDialog = new UploadDialog(_userService)
        {
            Owner = this
        };

        if (uploadDialog.ShowDialog() == true)
        {
            await UploadFile(uploadDialog.SelectedFilePath!, uploadDialog.Filename!, uploadDialog.Tags, uploadDialog.Metadata);
        }
    }

    private async Task UploadFile(string filePath, string fileName, Dictionary<string, string> tags, MetadataRequest metadata)
    {
        if (_minioClient == null) return;

        try
        {
            _viewModel.StatusText = "Uploading file...";
            UploadButton.IsEnabled = false;
            
            // Determine bucket based on FileCategory - only "Working" goes to working bucket, all others go to stable
            var targetBucket = metadata.FileCategory?.ToLower() == "working" ? _workingBucketName : _stableBucketName;
            
            using var fileStream = File.OpenRead(filePath);
            var putObjectArgs = new PutObjectArgs()
                .WithBucket(targetBucket)
                .WithObject(fileName)
                .WithStreamData(fileStream)
                .WithObjectSize(fileStream.Length)
                .WithContentType(GetContentType(fileName));

            // Add structured metadata
            var headers = new Dictionary<string, string>();
            
            // Auto-assign current date and user for created/updated fields
            var currentDate = DateTime.UtcNow;
            var currentUserEmail = _currentUser?.Email ?? "unknown";
            
            headers["date-created"] = currentDate.ToString("O");
            headers["date-updated"] = currentDate.ToString("O");
            headers["created-by"] = currentUserEmail;
            headers["updated-by"] = currentUserEmail;
            if (!string.IsNullOrEmpty(metadata.FileCategory))
                headers["file-category"] = metadata.FileCategory;
            if (metadata.DateReviewed.HasValue)
                headers["date-reviewed"] = metadata.DateReviewed.Value.ToString("O");
            if (!string.IsNullOrEmpty(metadata.ReviewedBy))
                headers["reviewed-by"] = metadata.ReviewedBy;
            if (!string.IsNullOrEmpty(metadata.TestedBy))
                headers["tested-by"] = metadata.TestedBy;
            if (metadata.DateTested.HasValue)
                headers["date-tested"] = metadata.DateTested.Value.ToString("O");

            if (headers.Count != 0)
            {
                putObjectArgs.WithHeaders(headers);
            }

            await _minioClient.PutObjectAsync(putObjectArgs);

            // Set tags if provided
            if (tags.Count != 0)
            {
                try
                {
                    // Create Tagging with tags dictionary (false = bucket tags, true = object tags)
                    var tagging = new Tagging(tags, true);

                    var setObjectTagsArgs = new SetObjectTagsArgs()
                        .WithBucket(targetBucket)
                        .WithObject(fileName)
                        .WithTagging(tagging);

                    await _minioClient.SetObjectTagsAsync(setObjectTagsArgs);
                }
                catch (Exception tagEx)
                {
                    // If tagging fails, log but don't fail the upload
                    _viewModel.StatusText = $"File uploaded but tagging failed: {tagEx.Message}";
                }
            }
            
            _viewModel.StatusText = $"File '{fileName}' uploaded successfully";
            MessageBox.Show($"File '{fileName}' uploaded successfully!", "Upload Complete", MessageBoxButton.OK, MessageBoxImage.Information);
            
            // Refresh the file list
            await LoadFiles();
        }
        catch (Exception ex)
        {
            MessageBox.Show($"Upload failed: {ex.Message}", "Upload Error", MessageBoxButton.OK, MessageBoxImage.Error);
            _viewModel.StatusText = "Upload failed";
        }
        finally
        {
            UploadButton.IsEnabled = true;
        }
    }

    private static string GetContentType(string fileName)
    {
        var extension = Path.GetExtension(fileName).ToLowerInvariant();
        return extension switch
        {
            ".cpd" => "text/plain",
            ".cpdz" => "text/plain",
            ".txt" => "text/plain",
            ".png" => "image/png",
            ".jpg" or ".jpeg" => "image/jpeg",
            ".csv" => "text/csv",
            ".xlsx" => "application/vnd.openxmlformats-officedocument.spreadsheetml.sheet",
            ".json" => "application/json",
            _ => "application/octet-stream"
        };
    }

    // Admin tab event handlers
    private async void RefreshUsersButton_Click(object sender, RoutedEventArgs e)
    {
        await _viewModel.LoadUsersAsync();
    }

    private async void AddUserButton_Click(object sender, RoutedEventArgs e)
    {
        if (_userService == null)
        {
            MessageBox.Show("User service not initialized. Please connect first.", "Service Error", MessageBoxButton.OK, MessageBoxImage.Warning);
            return;
        }

        var addUserDialog = new AddUserDialog
        {
            Owner = this
        };

        if (addUserDialog.ShowDialog() == true && addUserDialog.UserRequest != null)
        {
            await CreateUser(addUserDialog.UserRequest);
        }
    }


    private async void UpdateUserButton_Click(object sender, RoutedEventArgs e)
    {
        if (_viewModel.SelectedUser == null || _userService == null) return;

        if (UserRoleComboBox.SelectedItem is not ComboBoxItem selectedRoleItem) return;

        var updateRequest = new UpdateUserRequest
        {
            Role = (UserRole)selectedRoleItem.Tag,
            IsActive = UserActiveCheckBox.IsChecked == true
        };

        await UpdateUser(_viewModel.SelectedUser.Id, updateRequest);
    }

    private async void DeleteUserButton_Click(object sender, RoutedEventArgs e)
    {
        if (_viewModel.SelectedUser == null || _userService == null) return;

        var result = MessageBox.Show(
            $"Are you sure you want to delete user '{_viewModel.SelectedUser.Username}'?", 
            "Confirm Delete", 
            MessageBoxButton.YesNo, 
            MessageBoxImage.Question);

        if (result == MessageBoxResult.Yes)
        {
            await DeleteUser(_viewModel.SelectedUser.Id);
        }
    }

    // Admin helper methods

    private async Task CreateUser(RegisterRequest request)
    {
        if (_userService == null) return;

        try
        {
            _viewModel.StatusText = "Creating user...";
            AddUserButton.IsEnabled = false;

            var newUser = await _userService.CreateUserAsync(request);
            
            _viewModel.StatusText = $"User '{newUser.Username}' created successfully";
            MessageBox.Show($"User '{newUser.Username}' created successfully!", "User Created", MessageBoxButton.OK, MessageBoxImage.Information);
            
            await _viewModel.LoadUsersAsync();
        }
        catch (Exception ex)
        {
            MessageBox.Show($"Failed to create user: {ex.Message}", "Create Error", MessageBoxButton.OK, MessageBoxImage.Error);
            _viewModel.StatusText = "Failed to create user";
        }
        finally
        {
            AddUserButton.IsEnabled = true;
        }
    }

    private async Task UpdateUser(string userId, UpdateUserRequest request)
    {
        if (_userService == null) return;

        try
        {
            _viewModel.StatusText = "Updating user...";
            UpdateUserButton.IsEnabled = false;

            var updatedUser = await _userService.UpdateUserAsync(userId, request);
            
            _viewModel.StatusText = $"User '{updatedUser.Username}' updated successfully";
            MessageBox.Show($"User '{updatedUser.Username}' updated successfully!", "User Updated", MessageBoxButton.OK, MessageBoxImage.Information);
            
            await _viewModel.LoadUsersAsync();
        }
        catch (Exception ex)
        {
            MessageBox.Show($"Failed to update user: {ex.Message}", "Update Error", MessageBoxButton.OK, MessageBoxImage.Error);
            _viewModel.StatusText = "Failed to update user";
        }
        finally
        {
            UpdateUserButton.IsEnabled = true;
        }
    }

    private async Task DeleteUser(string userId)
    {
        if (_userService == null) return;

        try
        {
            _viewModel.StatusText = "Deleting user...";
            DeleteUserButton.IsEnabled = false;

            var success = await _userService.DeleteUserAsync(userId);
            
            if (success)
            {
                _viewModel.StatusText = "User deleted successfully";
                MessageBox.Show("User deleted successfully!", "User Deleted", MessageBoxButton.OK, MessageBoxImage.Information);
                await _viewModel.LoadUsersAsync();
                ClearUserDetailsDisplay();
            }
            else
            {
                MessageBox.Show("Failed to delete user.", "Delete Error", MessageBoxButton.OK, MessageBoxImage.Error);
                _viewModel.StatusText = "Failed to delete user";
            }
        }
        catch (Exception ex)
        {
            MessageBox.Show($"Failed to delete user: {ex.Message}", "Delete Error", MessageBoxButton.OK, MessageBoxImage.Error);
            _viewModel.StatusText = "Failed to delete user";
        }
        finally
        {
            DeleteUserButton.IsEnabled = true;
        }
    }

    private void DisplayUserDetails(User user)
    {
        NoUserSelectionText.Visibility = Visibility.Collapsed;
        UserDetailsGroup.Visibility = Visibility.Visible;
        UserActionsGroup.Visibility = Visibility.Visible;

        UserIdText.Text = user.Id;
        UsernameText.Text = user.Username;
        UserEmailText.Text = user.Email;
        UserActiveCheckBox.IsChecked = user.IsActive;
        LastLoginText.Text = user.LastLoginAt?.ToString("yyyy-MM-dd HH:mm:ss") ?? "Never";

        // Set role in combobox
        foreach (ComboBoxItem item in UserRoleComboBox.Items)
        {
            if ((UserRole)item.Tag == user.Role)
            {
                UserRoleComboBox.SelectedItem = item;
                break;
            }
        }
    }

    private void ClearUserDetailsDisplay()
    {
        NoUserSelectionText.Visibility = Visibility.Visible;
        UserDetailsGroup.Visibility = Visibility.Collapsed;
        UserActionsGroup.Visibility = Visibility.Collapsed;
        _viewModel.SelectedUser = null;
    }

    private async void DownloadButton_Click(object sender, RoutedEventArgs e)
    {
        if (FilesListBox.SelectedItem is not string selectedFileName)
        {
            MessageBox.Show("Please select a file to download.", "No File Selected", MessageBoxButton.OK, MessageBoxImage.Warning);
            return;
        }

        var (actualFileName, bucketName) = ExtractFileInfoFromDisplayName(selectedFileName);

        try
        {
            _viewModel.StatusText = "Downloading file...";
            DownloadButton.IsEnabled = false;

            // Show save file dialog
            var saveFileDialog = new Microsoft.Win32.SaveFileDialog
            {
                FileName = actualFileName,
                Title = "Save File As",
                Filter = "All Files (*.*)|*.*"
            };

            if (saveFileDialog.ShowDialog() == true)
            {
                await DownloadFile(actualFileName, saveFileDialog.FileName, bucketName);
                MessageBox.Show($"File downloaded successfully to:\n{saveFileDialog.FileName}", "Download Complete", MessageBoxButton.OK, MessageBoxImage.Information);
                _viewModel.StatusText = "Download completed";
            }
            else
            {
                _viewModel.StatusText = "Download cancelled";
            }
        }
        catch (Exception ex)
        {
            MessageBox.Show($"Failed to download file: {ex.Message}", "Download Error", MessageBoxButton.OK, MessageBoxImage.Error);
            _viewModel.StatusText = "Download failed";
        }
        finally
        {
            DownloadButton.IsEnabled = true;
        }
    }

    private async Task DownloadFile(string fileName, string localFilePath, string bucketName)
    {
        var getObjectArgs = new GetObjectArgs()
            .WithBucket(bucketName)
            .WithObject(fileName)
            .WithCallbackStream(stream =>
            {
                using var fileStream = File.Create(localFilePath);
                stream.CopyTo(fileStream);
            });

        if (_minioClient == null)
            throw new InvalidOperationException("MinIO client is not initialized.");
        await _minioClient.GetObjectAsync(getObjectArgs);
    }

    private async void DeleteButton_Click(object sender, RoutedEventArgs e)
    {
        if (FilesListBox.SelectedItem is not string selectedFileName)
        {
            MessageBox.Show("Please select a file to delete.", "No File Selected", MessageBoxButton.OK, MessageBoxImage.Warning);
            return;
        }

        var (actualFileName, bucketName) = ExtractFileInfoFromDisplayName(selectedFileName);

        // Confirm deletion
        var result = MessageBox.Show(
            $"Are you sure you want to delete '{actualFileName}' from {bucketName}?\n\nThis action cannot be undone.",
            "Confirm Delete",
            MessageBoxButton.YesNo,
            MessageBoxImage.Warning);

        if (result != MessageBoxResult.Yes)
        {
            return;
        }

        try
        {
            _viewModel.StatusText = "Deleting file...";
            DeleteButton.IsEnabled = false;

            await DeleteFile(actualFileName, bucketName);
            
            MessageBox.Show($"File '{actualFileName}' deleted successfully.", "Delete Complete", MessageBoxButton.OK, MessageBoxImage.Information);
            _viewModel.StatusText = "File deleted successfully";
            
            // Refresh the file list and clear metadata display
            await LoadFiles();
            ClearMetadataDisplay();
        }
        catch (Exception ex)
        {
            MessageBox.Show($"Failed to delete file: {ex.Message}", "Delete Error", MessageBoxButton.OK, MessageBoxImage.Error);
            _viewModel.StatusText = "Delete failed";
        }
        finally
        {
            DeleteButton.IsEnabled = true;
        }
    }

    private async Task DeleteFile(string fileName, string bucketName)
    {
        try
        {
            // Get all versions of the file
            var versions = new List<(string versionId, bool isLatest)>();
            var listObjectsArgs = new ListObjectsArgs()
                .WithBucket(bucketName)
                .WithPrefix(fileName)
                .WithVersions(true);

            if (_minioClient == null)
                throw new InvalidOperationException("MinIO client is not initialized.");

            await foreach (var item in _minioClient.ListObjectsEnumAsync(listObjectsArgs))
            {
                if (item.Key == fileName) // Exact match only
                {
                    versions.Add((item.VersionId ?? "null", item.IsLatest));
                }
            }

            // Delete all versions
            foreach (var (versionId, isLatest) in versions)
            {
                var removeObjectArgs = new RemoveObjectArgs()
                    .WithBucket(bucketName)
                    .WithObject(fileName);

                if (versionId != "null")
                {
                    removeObjectArgs.WithVersionId(versionId);
                }

                await _minioClient.RemoveObjectAsync(removeObjectArgs);
            }
        }
        catch (Exception ex)
        {
            throw new Exception($"Failed to delete all versions of file {fileName}: {ex.Message}", ex);
        }
    }

    private void ViewVersionsButton_Click(object sender, RoutedEventArgs e)
    {
        if (FilesListBox.SelectedItem is not string selectedFileName)
        {
            MessageBox.Show("Please select a file to view versions.", "No File Selected", MessageBoxButton.OK, MessageBoxImage.Warning);
            return;
        }

        try
        {
            _viewModel.StatusText = "Loading file versions...";
            ViewVersionsButton.IsEnabled = false;
            if (_minioClient == null)
                throw new InvalidOperationException("MinIO client is not initialized.");

            // Create a window to show versions
            var versionsWindow = new FileVersionsWindow(selectedFileName, _minioClient, _workingBucketName, _stableBucketName)
            {
                Owner = this
            };
            versionsWindow.ShowDialog();

            _viewModel.StatusText = "Ready";
        }
        catch (Exception ex)
        {
            MessageBox.Show($"Failed to load file versions: {ex.Message}", "Error", MessageBoxButton.OK, MessageBoxImage.Error);
            _viewModel.StatusText = "Failed to load versions";
        }
        finally
        {
            ViewVersionsButton.IsEnabled = true;
        }
    }

    // Tags management event handlers
    private async void RefreshTagsButton_Click(object sender, RoutedEventArgs e)
    {
        await _viewModel.LoadTagsAsync();
    }

    private async void AddTagButton_Click(object sender, RoutedEventArgs e)
    {
        await AddTagFromTextBox();
    }

    private void NewTagTextBox_KeyDown(object sender, System.Windows.Input.KeyEventArgs e)
    {
        if (e.Key == System.Windows.Input.Key.Enter)
        {
            e.Handled = true;
            AddTagButton_Click(sender, e);
        }
    }

    private void NewTagTextBox_TextChanged(object sender, TextChangedEventArgs e)
    {
        // Enable/disable button based on text content
        AddTagButton.IsEnabled = !string.IsNullOrWhiteSpace(NewTagTextBox.Text);
    }

    private async Task AddTagFromTextBox()
    {
        if (_userService == null)
        {
            MessageBox.Show("User service not initialized. Please connect first.", "Service Error", MessageBoxButton.OK, MessageBoxImage.Warning);
            return;
        }

        var tagName = NewTagTextBox.Text.Trim();
        if (string.IsNullOrWhiteSpace(tagName))
        {
            MessageBox.Show("Please enter a tag name.", "Validation Error", MessageBoxButton.OK, MessageBoxImage.Warning);
            NewTagTextBox.Focus();
            return;
        }

        if (tagName.Length > 100)
        {
            MessageBox.Show("Tag name cannot exceed 100 characters.", "Validation Error", MessageBoxButton.OK, MessageBoxImage.Warning);
            NewTagTextBox.Focus();
            return;
        }

        await CreateTag(tagName);
        
        // Clear the text box after successful creation
        NewTagTextBox.Clear();
        AddTagButton.IsEnabled = false;
        NewTagTextBox.Focus();
    }


    private async void DeleteTagButton_Click(object sender, RoutedEventArgs e)
    {
        if (_viewModel.SelectedTag == null || _userService == null) return;

        var result = MessageBox.Show(
            $"Are you sure you want to delete tag '{_viewModel.SelectedTag.Name}'?\n\nThis will also remove the tag from all files that currently have it.", 
            "Confirm Delete", 
            MessageBoxButton.YesNo, 
            MessageBoxImage.Question);

        if (result == MessageBoxResult.Yes)
        {
            await DeleteTag(_viewModel.SelectedTag.Id);
        }
    }

    // Tags helper methods

    private async Task CreateTag(string tagName)
    {
        if (_userService == null) return;

        try
        {
            _viewModel.StatusText = "Creating tag...";
            AddTagButton.IsEnabled = false;

            var newTag = await _userService.CreateTagAsync(tagName);
            
            _viewModel.StatusText = $"Tag '{newTag.Name}' created successfully";
            
            await _viewModel.LoadTagsAsync();
        }
        catch (Exception ex)
        {
            MessageBox.Show($"Failed to create tag: {ex.Message}", "Create Error", MessageBoxButton.OK, MessageBoxImage.Error);
            _viewModel.StatusText = "Failed to create tag";
        }
        finally
        {
            AddTagButton.IsEnabled = true;
        }
    }

    private async Task DeleteTag(int tagId)
    {
        if (_userService == null || _minioClient == null) return;

        try
        {
            _viewModel.StatusText = "Finding files with tag...";
            DeleteTagButton.IsEnabled = false;

            // Get the tag name before deletion for searching files
            var tagToDelete = _viewModel.SelectedTag;
            if (tagToDelete == null) return;

            _viewModel.StatusText = "Removing tag from files...";
            
            // Find all files that have this tag and remove it
            await RemoveTagFromAllFiles(tagToDelete.Name);

            _viewModel.StatusText = "Deleting tag...";
            
            // Now delete the tag from the database
            var success = await _userService.DeleteTagAsync(tagId);
            
            if (success)
            {
                _viewModel.StatusText = "Tag deleted successfully";
                await _viewModel.LoadTagsAsync();
                await LoadFiles(); // Refresh files to show updated tags
                ClearTagDetailsDisplay();
            }
            else
            {
                MessageBox.Show("Failed to delete tag.", "Delete Error", MessageBoxButton.OK, MessageBoxImage.Error);
                _viewModel.StatusText = "Failed to delete tag";
            }
        }
        catch (Exception ex)
        {
            MessageBox.Show($"Failed to delete tag: {ex.Message}", "Delete Error", MessageBoxButton.OK, MessageBoxImage.Error);
            _viewModel.StatusText = "Failed to delete tag";
        }
        finally
        {
            DeleteTagButton.IsEnabled = true;
        }
    }

    private async Task RemoveTagFromAllFiles(string tagName)
    {
        if (_minioClient == null) return;

        try
        {
            var filesWithTag = new List<(string fileName, string bucketName)>();

            // Search in working bucket
            var workingListObjectsArgs = new ListObjectsArgs()
                .WithBucket(_workingBucketName)
                .WithRecursive(true);

            await foreach (var item in _minioClient.ListObjectsEnumAsync(workingListObjectsArgs))
            {
                if (await FileHasTag(item.Key, _workingBucketName, tagName))
                {
                    filesWithTag.Add((item.Key, _workingBucketName));
                }
            }

            // Search in stable bucket
            var stableListObjectsArgs = new ListObjectsArgs()
                .WithBucket(_stableBucketName)
                .WithRecursive(true);

            await foreach (var item in _minioClient.ListObjectsEnumAsync(stableListObjectsArgs))
            {
                if (await FileHasTag(item.Key, _stableBucketName, tagName))
                {
                    filesWithTag.Add((item.Key, _stableBucketName));
                }
            }

            // Remove the tag from all files that have it

            foreach (var (fileName, bucketName) in filesWithTag)
            {
                await RemoveTagFromFile(fileName, bucketName, tagName, _minioClient);
            }

            if (filesWithTag.Count != 0)
            {
                _viewModel.StatusText = $"Removed tag from {filesWithTag.Count} file(s)";
            }
        }
        catch (Exception ex)
        {
            throw new Exception($"Failed to remove tag from files: {ex.Message}", ex);
        }
    }

    private async Task<bool> FileHasTag(string fileName, string bucketName, string tagName)
    {
        try
        {
            var tags = await GetFileTags(fileName, bucketName);
            return tags.Values.Any(tagValue => tagValue.Equals(tagName, StringComparison.OrdinalIgnoreCase));
        }
        catch
        {
            return false;
        }
    }

    private async Task RemoveTagFromFile(string fileName, string bucketName, string tagName, IMinioClient _minioClient)
    {
        try
        {
            var currentTags = await GetFileTags(fileName, bucketName);
            
            // Find and remove tags with the specified value
            var tagsToRemove = currentTags.Where(kvp => kvp.Value.Equals(tagName, StringComparison.OrdinalIgnoreCase)).ToList();
            
            if (tagsToRemove.Count == 0) return;

            // Remove the tags
            foreach (var tagToRemove in tagsToRemove)
            {
                currentTags.Remove(tagToRemove.Key);
            }

            // Update the file's tags
            var tagging = new Tagging(currentTags, true);
            var setObjectTagsArgs = new SetObjectTagsArgs()
                .WithBucket(bucketName)
                .WithObject(fileName)
                .WithTagging(tagging);

            await _minioClient.SetObjectTagsAsync(setObjectTagsArgs);
        }
        catch (Exception ex)
        {
            // Log but don't fail the whole operation for one file
            System.Diagnostics.Debug.WriteLine($"Failed to remove tag from {fileName}: {ex.Message}");
        }
    }

    private void DisplayTagDetails(PreDefinedTag tag)
    {
        NoTagSelectionText.Visibility = Visibility.Collapsed;
        TagDetailsGroup.Visibility = Visibility.Visible;
        TagActionsGroup.Visibility = Visibility.Visible;

        TagIdText.Text = tag.Id.ToString();
        TagNameText.Text = tag.Name;
    }

    private void ClearTagDetailsDisplay()
    {
        NoTagSelectionText.Visibility = Visibility.Visible;
        TagDetailsGroup.Visibility = Visibility.Collapsed;
        TagActionsGroup.Visibility = Visibility.Collapsed;
        _viewModel.SelectedTag = null;
    }
}<|MERGE_RESOLUTION|>--- conflicted
+++ resolved
@@ -256,12 +256,6 @@
 
     private void TagFilterButton_Click(object sender, RoutedEventArgs e)
     {
-<<<<<<< HEAD
-        // Clear the multi-select ComboBox
-        var listBox = (ListBox)MultiTagFilterComboBox.Template.FindName("lstBox", MultiTagFilterComboBox);
-        listBox?.SelectedItems.Clear();
-        
-=======
         var dialog = new TagFilterDialog(_viewModel.Tags.ToList(), _viewModel.SelectedTagFilters.ToList());
         dialog.Owner = this;
         
@@ -280,7 +274,6 @@
     
     private void ClearTagFilterButton_Click(object sender, RoutedEventArgs e)
     {
->>>>>>> 572f0446
         _viewModel.SelectedTagFilters.Clear();
         UpdateSelectedTagsDisplay();
         FilterFilesByCategory();
